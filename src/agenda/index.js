import React, {Component} from 'react';
import {
  Text,
  View,
  Dimensions,
  Animated,
  ViewPropTypes,
} from 'react-native';
import PropTypes from 'prop-types';
import XDate from 'xdate';

import {parseDate, xdateToData} from '../interface';
import dateutils from '../dateutils';
import CalendarList from '../calendar-list';
import ReservationsList from './reservation-list';
import styleConstructor from './style';
import { VelocityTracker } from '../input';

const HEADER_HEIGHT = 104;
const KNOB_HEIGHT = 24;

//Fallback when RN version is < 0.44
const viewPropTypes = ViewPropTypes || View.propTypes;

export default class AgendaView extends Component {
  static propTypes = {
    // Specify theme properties to override specific styles for calendar parts. Default = {}
    theme: PropTypes.object,

    // agenda container style
    style: viewPropTypes.style,

    // the list of items that have to be displayed in agenda. If you want to render item as empty date
    // the value of date key has to be an empty array []. If there exists no value for date key it is
    // considered that the date in question is not yet loaded
    items: PropTypes.object,

    // callback that gets called when items for a certain month should be loaded (month became visible)
    loadItemsForMonth: PropTypes.func,
    // callback that fires when the calendar is opened or closed
    onCalendarToggled: PropTypes.func,
    // callback that gets called on day press
    onDayPress: PropTypes.func,
    // callback that gets called when day changes while scrolling agenda list
    onDaychange: PropTypes.func,
    // specify how each item should be rendered in agenda
    renderItem: PropTypes.func,
    // specify how each date should be rendered. day can be undefined if the item is not first in that day.
    renderDay: PropTypes.func,
    // specify how agenda knob should look like
    renderKnob: PropTypes.func,
    // specify how empty date content with no items should be rendered
    renderEmptyDay: PropTypes.func,
    // specify what should be rendered instead of ActivityIndicator
    renderEmptyData: PropTypes.func,
    // specify your item comparison function for increased performance
    rowHasChanged: PropTypes.func,

    // Max amount of months allowed to scroll to the past. Default = 50
    pastScrollRange: PropTypes.number,

    // Max amount of months allowed to scroll to the future. Default = 50
    futureScrollRange: PropTypes.number,

    // initially selected day
    selected: PropTypes.any,
    // Minimum date that can be selected, dates before minDate will be grayed out. Default = undefined
    minDate: PropTypes.any,
    // Maximum date that can be selected, dates after maxDate will be grayed out. Default = undefined
    maxDate: PropTypes.any,

    // Collection of dates that have to be marked. Default = items
    markedDates: PropTypes.object,
    // Optional marking type if custom markedDates are provided
    markingType: PropTypes.string,

    // Hide knob button. Default = false
    hideKnob: PropTypes.bool,
    // Month format in calendar title. Formatting values: http://arshaw.com/xdate/#Formatting
    monthFormat: PropTypes.string,
<<<<<<< HEAD
    // A RefreshControl component, used to provide pull-to-refresh functionality for the ScrollView.
    refreshControl: PropTypes.element,
    // If provided, a standard RefreshControl will be added for "Pull to Refresh" functionality. Make sure to also set the refreshing prop correctly.
    onRefresh: PropTypes.func,
    // Set this true while waiting for new data from a refresh.
    refreshing: PropTypes.bool,
=======

    // Display loading indicador. Default = false
    displayLoadingIndicator: PropTypes.bool,
>>>>>>> 73d2ea03
  };

  constructor(props) {
    super(props);
    this.styles = styleConstructor(props.theme);
    const windowSize = Dimensions.get('window');
    this.viewHeight = windowSize.height;
    this.viewWidth = windowSize.width;
    this.scrollTimeout = undefined;
    this.headerState = 'idle';
    this.state = {
      scrollY: new Animated.Value(0),
      calendarIsReady: false,
      calendarScrollable: false,
      firstResevationLoad: false,
      selectedDay: parseDate(this.props.selected) || XDate(true),
      topDay: parseDate(this.props.selected) || XDate(true),
    };
    this.currentMonth = this.state.selectedDay.clone();
    this.onLayout = this.onLayout.bind(this);
    this.onScrollPadLayout = this.onScrollPadLayout.bind(this);
    this.onTouchStart = this.onTouchStart.bind(this);
    this.onTouchEnd = this.onTouchEnd.bind(this);
    this.onStartDrag = this.onStartDrag.bind(this);
    this.onSnapAfterDrag = this.onSnapAfterDrag.bind(this);
    this.generateMarkings = this.generateMarkings.bind(this);
    this.knobTracker = new VelocityTracker();
    this.state.scrollY.addListener(({value}) => this.knobTracker.add(value));
  }

  calendarOffset() {
    return 90 - (this.viewHeight / 2);
  }

  initialScrollPadPosition() {
    return Math.max(0, this.viewHeight - HEADER_HEIGHT);
  }

  setScrollPadPosition(y, animated) {
    this.scrollPad._component.scrollTo({x: 0, y, animated});
  }

  onScrollPadLayout() {
    // When user touches knob, the actual component that receives touch events is a ScrollView.
    // It needs to be scrolled to the bottom, so that when user moves finger downwards,
    // scroll position actually changes (it would stay at 0, when scrolled to the top).
    this.setScrollPadPosition(this.initialScrollPadPosition(), false);
    // delay rendering calendar in full height because otherwise it still flickers sometimes
    setTimeout(() => this.setState({calendarIsReady: true}), 0);
  }

  onLayout(event) {
    this.viewHeight = event.nativeEvent.layout.height;
    this.viewWidth = event.nativeEvent.layout.width;
    this.forceUpdate();
  }

  onTouchStart() {
    this.headerState = 'touched';
    if (this.knob) {
      this.knob.setNativeProps({style: { opacity: 0.5 }});
    }
  }

  onTouchEnd() {
    if (this.knob) {
      this.knob.setNativeProps({style: { opacity: 1 }});
    }

    if (this.headerState === 'touched') {
      this.setScrollPadPosition(0, true);
      this.enableCalendarScrolling();
    }
    this.headerState = 'idle';
  }

  onStartDrag() {
    this.headerState = 'dragged';
    this.knobTracker.reset();
  }

  onSnapAfterDrag(e) {
    // on Android onTouchEnd is not called if dragging was started
    this.onTouchEnd();
    const currentY = e.nativeEvent.contentOffset.y;
    this.knobTracker.add(currentY);
    const projectedY = currentY + this.knobTracker.estimateSpeed() * 250/*ms*/;
    const maxY = this.initialScrollPadPosition();
    const snapY = (projectedY > maxY / 2) ? maxY : 0;
    this.setScrollPadPosition(snapY, true);
    if (snapY === 0) {
      this.enableCalendarScrolling();
    }
  }

  onVisibleMonthsChange(months) {
    if (this.props.items && !this.state.firstResevationLoad) {
      clearTimeout(this.scrollTimeout);
      this.scrollTimeout = setTimeout(() => {
        if (this.props.loadItemsForMonth && this._isMounted) {
          this.props.loadItemsForMonth(months[0]);
        }
      }, 200);
    }
  }

  loadReservations(props) {
    if ((!props.items || !Object.keys(props.items).length) && !this.state.firstResevationLoad) {
      this.setState({
        firstResevationLoad: true
      }, () => {
        if (this.props.loadItemsForMonth) {
          this.props.loadItemsForMonth(xdateToData(this.state.selectedDay));
        }
      });
    }
  }

  componentWillMount() {
    this._isMounted = true;
    this.loadReservations(this.props);
  }

  componentWillUnmount() {
    this._isMounted = false;
  }

  componentWillReceiveProps(props) {
    if (props.items) {
      this.setState({
        firstResevationLoad: false
      });
    } else {
      this.loadReservations(props);
    }
  }

  enableCalendarScrolling() {
    this.setState({
      calendarScrollable: true
    });
    if (this.props.onCalendarToggled) {
      this.props.onCalendarToggled(true);
    }
    // Enlarge calendarOffset here as a workaround on iOS to force repaint.
    // Otherwise the month after current one or before current one remains invisible.
    // The problem is caused by overflow: 'hidden' style, which we need for dragging
    // to be performant.
    // Another working solution for this bug would be to set removeClippedSubviews={false}
    // in CalendarList listView, but that might impact performance when scrolling
    // month list in expanded CalendarList.
    // Further info https://github.com/facebook/react-native/issues/1831
    this.calendar.scrollToDay(this.state.selectedDay, this.calendarOffset() + 1, true);
  }

  _chooseDayFromCalendar(d) {
    this.chooseDay(d, !this.state.calendarScrollable);
  }

  chooseDay(d, optimisticScroll) {
    const day = parseDate(d);
    this.setState({
      calendarScrollable: false,
      selectedDay: day.clone()
    });
    if (this.props.onCalendarToggled) {
      this.props.onCalendarToggled(false);
    }
    if (!optimisticScroll) {
      this.setState({
        topDay: day.clone()
      });
    }
    this.setScrollPadPosition(this.initialScrollPadPosition(), true);
    this.calendar.scrollToDay(day, this.calendarOffset(), true);
    if (this.props.loadItemsForMonth) {
      this.props.loadItemsForMonth(xdateToData(day));
    }
    if (this.props.onDayPress) {
      this.props.onDayPress(xdateToData(day));
    }
  }

  renderReservations() {
    return (
      <ReservationsList
        refreshControl={this.props.refreshControl}
        refreshing={this.props.refreshing}
        onRefresh={this.props.onRefresh}
        rowHasChanged={this.props.rowHasChanged}
        renderItem={this.props.renderItem}
        renderDay={this.props.renderDay}
        renderEmptyDate={this.props.renderEmptyDate}
        reservations={this.props.items}
        selectedDay={this.state.selectedDay}
        renderEmptyData={this.props.renderEmptyData}
        topDay={this.state.topDay}
        onDayChange={this.onDayChange.bind(this)}
        onScroll={() => {}}
        ref={(c) => this.list = c}
        theme={this.props.theme}
      />
    );
  }

  onDayChange(day) {
    const newDate = parseDate(day);
    const withAnimation = dateutils.sameMonth(newDate, this.state.selectedDay);
    this.calendar.scrollToDay(day, this.calendarOffset(), withAnimation);
    this.setState({
      selectedDay: parseDate(day)
    });

    if (this.props.onDayChange) {
      this.props.onDayChange(xdateToData(newDate));
    }
  }

  generateMarkings() {
    let markings = this.props.markedDates;
    if (!markings) {
      markings = {};
      Object.keys(this.props.items  || {}).forEach(key => {
        if (this.props.items[key] && this.props.items[key].length) {
          markings[key] = {marked: true};
        }
      });
    }
    const key = this.state.selectedDay.toString('yyyy-MM-dd');
    return {...markings, [key]: {...(markings[key] || {}), ...{selected: true}}};
  }

  render() {
    const agendaHeight = Math.max(0, this.viewHeight - HEADER_HEIGHT);
    const weekDaysNames = dateutils.weekDayNames(this.props.firstDay);
    const weekdaysStyle = [this.styles.weekdays, {
      opacity: this.state.scrollY.interpolate({
        inputRange: [agendaHeight - HEADER_HEIGHT, agendaHeight],
        outputRange: [0, 1],
        extrapolate: 'clamp',
      }),
      transform: [{ translateY: this.state.scrollY.interpolate({
        inputRange: [Math.max(0, agendaHeight - HEADER_HEIGHT), agendaHeight],
        outputRange: [-HEADER_HEIGHT, 0],
        extrapolate: 'clamp',
      })}]
    }];

    const headerTranslate = this.state.scrollY.interpolate({
      inputRange: [0, agendaHeight],
      outputRange: [agendaHeight, 0],
      extrapolate: 'clamp',
    });

    const contentTranslate = this.state.scrollY.interpolate({
      inputRange: [0, agendaHeight],
      outputRange: [0, agendaHeight/2],
      extrapolate: 'clamp',
    });

    const headerStyle = [
      this.styles.header,
      { bottom: agendaHeight, transform: [{ translateY: headerTranslate }] },
    ];

    if (!this.state.calendarIsReady) {
      // limit header height until everything is setup for calendar dragging
      headerStyle.push({height: 0});
      // fill header with appStyle.calendarBackground background to reduce flickering
      weekdaysStyle.push({height: HEADER_HEIGHT});
    }

    const shouldAllowDragging = !this.props.hideKnob && !this.state.calendarScrollable;
    const scrollPadPosition = (shouldAllowDragging ? HEADER_HEIGHT  : 0) - KNOB_HEIGHT;

    const scrollPadStyle = {
      position: 'absolute',
      width: 80,
      height: KNOB_HEIGHT,
      top: scrollPadPosition,
      left: (this.viewWidth - 80) / 2,
    };

    let knob = (<View style={this.styles.knobContainer}/>);

    if (!this.props.hideKnob) {
      const knobView = this.props.renderKnob ? this.props.renderKnob() : (<View style={this.styles.knob}/>);
      knob = this.state.calendarScrollable ? null : (
        <View style={this.styles.knobContainer}>
          <View ref={(c) => this.knob = c}>{knobView}</View>
        </View>
      );
    }

    return (
      <View onLayout={this.onLayout} style={[this.props.style, {flex: 1, overflow: 'hidden'}]}>
        <View style={this.styles.reservations}>
          {this.renderReservations()}
        </View>
        <Animated.View style={headerStyle}>
          <Animated.View style={{flex:1, transform: [{ translateY: contentTranslate }]}}>
            <CalendarList
              onLayout={() => {
                this.calendar.scrollToDay(this.state.selectedDay.clone(), this.calendarOffset(), false);
              }}
              theme={this.props.theme}
              onVisibleMonthsChange={this.onVisibleMonthsChange.bind(this)}
              ref={(c) => this.calendar = c}
              minDate={this.props.minDate}
              maxDate={this.props.maxDate}
              current={this.currentMonth}
              markedDates={this.generateMarkings()}
              markingType={this.props.markingType}
              removeClippedSubviews={this.props.removeClippedSubviews}
              onDayPress={this._chooseDayFromCalendar.bind(this)}
              scrollingEnabled={this.state.calendarScrollable}
              hideExtraDays={this.state.calendarScrollable}
              firstDay={this.props.firstDay}
              monthFormat={this.props.monthFormat}
              pastScrollRange={this.props.pastScrollRange}
              futureScrollRange={this.props.futureScrollRange}
              dayComponent={this.props.dayComponent}
              disabledByDefault={this.props.disabledByDefault}
              displayLoadingIndicator={this.props.displayLoadingIndicator}
            />
          </Animated.View>
          {knob}
        </Animated.View>
        <Animated.View style={weekdaysStyle}>
          {weekDaysNames.map((day) => (
            <Text allowFontScaling={false} key={day} style={this.styles.weekday} numberOfLines={1}>{day}</Text>
          ))}
        </Animated.View>
        <Animated.ScrollView
          ref={c => this.scrollPad = c}
          overScrollMode='never'
          showsHorizontalScrollIndicator={false}
          showsVerticalScrollIndicator={false}
          style={scrollPadStyle}
          scrollEventThrottle={1}
          onTouchStart={this.onTouchStart}
          onTouchEnd={this.onTouchEnd}
          onScrollBeginDrag={this.onStartDrag}
          onScrollEndDrag={this.onSnapAfterDrag}
          onScroll={Animated.event(
            [{ nativeEvent: { contentOffset: { y: this.state.scrollY } } }],
            { useNativeDriver: true },
          )}
        >
          <View style={{height: agendaHeight + KNOB_HEIGHT}} onLayout={this.onScrollPadLayout} />
        </Animated.ScrollView>
      </View>
    );
  }
}<|MERGE_RESOLUTION|>--- conflicted
+++ resolved
@@ -78,18 +78,14 @@
     hideKnob: PropTypes.bool,
     // Month format in calendar title. Formatting values: http://arshaw.com/xdate/#Formatting
     monthFormat: PropTypes.string,
-<<<<<<< HEAD
     // A RefreshControl component, used to provide pull-to-refresh functionality for the ScrollView.
     refreshControl: PropTypes.element,
     // If provided, a standard RefreshControl will be added for "Pull to Refresh" functionality. Make sure to also set the refreshing prop correctly.
     onRefresh: PropTypes.func,
     // Set this true while waiting for new data from a refresh.
     refreshing: PropTypes.bool,
-=======
-
     // Display loading indicador. Default = false
     displayLoadingIndicator: PropTypes.bool,
->>>>>>> 73d2ea03
   };
 
   constructor(props) {
