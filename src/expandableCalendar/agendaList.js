import _ from 'lodash';
import PropTypes from 'prop-types';
import React, {Component} from 'react';
import {SectionList, Text} from 'react-native';
import XDate from 'xdate';

import styleConstructor from './style';
import asCalendarConsumer from './asCalendarConsumer';


const commons = require('./commons');
const UPDATE_SOURCES = commons.UPDATE_SOURCES;

class AgendaList extends Component {
  static propTypes = {
    ...SectionList.propTypes,
    // day format in section title. Formatting values: http://arshaw.com/xdate/#Formatting
    dayFormat: PropTypes.string,
    // style passed to the section view
    sectionStyle: PropTypes.oneOfType([PropTypes.object, PropTypes.number, PropTypes.array])
  }

  static defaultProps = {
    dayFormat: 'dddd, MMM d'
  }

  constructor(props) {
    super(props);
    this.style = styleConstructor(props.theme);

    this._topSection = _.get(props, 'sections[0].title');
    this.didScroll = false;
    this.sectionScroll = false;

    this.viewabilityConfig = {
      itemVisiblePercentThreshold: 20 // 50 means if 50% of the item is visible
    };
<<<<<<< HEAD
=======
    this.list = React.createRef();
>>>>>>> 4c52c4b8
  }

  getSectionIndex(date) {
    let i;
    _.map(this.props.sections, (section, index) => {
      // NOTE: sections titles should match current date format!!!
      if (section.title === date) {
        i = index;
        return;
      }
    });
    return i;
  }

  componentDidUpdate(prevProps) {
    const {updateSource, date} = this.props.context;
    if (date !== prevProps.context.date) {
      // NOTE: on first init data should set first section to the current date!!!
      if (updateSource !== UPDATE_SOURCES.LIST_DRAG && updateSource !== UPDATE_SOURCES.CALENDAR_INIT) {
        const sectionIndex = this.getSectionIndex(date);
        this.scrollToSection(sectionIndex);
      }
    }
  }

  scrollToSection(sectionIndex) {
    if (this.list.current && sectionIndex !== undefined) {
      this.sectionScroll = true; // to avoid setDate() in onViewableItemsChanged
      this._topSection = this.props.sections[sectionIndex].title;

      this.list.current.scrollToLocation({
        animated: true,
        sectionIndex: sectionIndex,
        itemIndex: 0,
        viewPosition: 0, // position at the top
        viewOffset: commons.isAndroid ? this.sectionHeight : 0
      });
    }
  }

  onViewableItemsChanged = ({viewableItems}) => {
    if (viewableItems && !this.sectionScroll) {
      const topSection = _.get(viewableItems[0], 'section.title');
      if (topSection && topSection !== this._topSection) {
        this._topSection = topSection;
        if (this.didScroll) { // to avoid setDate() on first load (while setting the initial context.date value)
          _.invoke(this.props.context, 'setDate', this._topSection, UPDATE_SOURCES.LIST_DRAG);
        }
      }
    }
  }

  onScroll = () => {
    if (!this.didScroll) {
      this.didScroll = true;
    }
  }

  onMomentumScrollBegin = () => {
    _.invoke(this.props.context, 'setDisabled', true);
  }

  onMomentumScrollEnd = () => {
    // when list momentum ends AND when scrollToSection scroll ends
    this.sectionScroll = false;
    _.invoke(this.props.context, 'setDisabled', false);
  }

  onScrollEndDrag = () => {
    // when list drag ends
  }

  onLayout = ({nativeEvent}) => {
    this.sectionHeight = nativeEvent.layout.height;
  }

  renderSectionHeader = ({section: {title}}) => {
    const today = XDate().toString(this.props.dayFormat).toUpperCase();
    const date = XDate(title).toString(this.props.dayFormat).toUpperCase();
    const todayString = XDate.locales[XDate.defaultLocale].today || commons.todayString;
    const sectionTitle = date === today ? `${todayString.toUpperCase()}, ${date}` : date;
    
    return (
      <Text allowFontScaling={false} style={[this.style.sectionText, this.props.sectionStyle]} onLayout={this.onLayout}>{sectionTitle}</Text>
    );
  }

  keyExtractor = (item, index) => String(index);

  render() {
    return (
      <SectionList
        {...this.props}
        ref={this.list}
        keyExtractor={this.keyExtractor}
        showsVerticalScrollIndicator={false}
        stickySectionHeadersEnabled
        onViewableItemsChanged={this.onViewableItemsChanged}
        viewabilityConfig={this.viewabilityConfig}
        renderSectionHeader={this.renderSectionHeader}
        onScroll={this.onScroll}
        onMomentumScrollBegin={this.onMomentumScrollBegin}
        onMomentumScrollEnd={this.onMomentumScrollEnd}
        onScrollEndDrag={this.onScrollEndDrag}
        // onScrollToIndexFailed={(info) => { console.warn('onScrollToIndexFailed info: ', info); }}
        // getItemLayout={this.getItemLayout} // onViewableItemsChanged is not updated when list scrolls!!!
      />
    );
  }

  // getItemLayout = (data, index) => {
  //   return {length: commons.screenWidth, offset: commons.screenWidth  * index, index};
  // }
}

export default asCalendarConsumer(AgendaList);<|MERGE_RESOLUTION|>--- conflicted
+++ resolved
@@ -35,10 +35,7 @@
     this.viewabilityConfig = {
       itemVisiblePercentThreshold: 20 // 50 means if 50% of the item is visible
     };
-<<<<<<< HEAD
-=======
     this.list = React.createRef();
->>>>>>> 4c52c4b8
   }
 
   getSectionIndex(date) {
