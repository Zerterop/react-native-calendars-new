--- conflicted
+++ resolved
@@ -8,10 +8,7 @@
 import {xdateToData, parseDate} from '../interface';
 import shouldComponentUpdate from './updater';
 import {extractComponentProps} from '../component-updater';
-<<<<<<< HEAD
-=======
-import {SELECT_DATE_SLOT, WEEK_NUMBER} from '../testIDs';
->>>>>>> 4ea4ba64
+import {WEEK_NUMBER} from '../testIDs';
 import styleConstructor from './style';
 import CalendarHeader from './header';
 import Day from './day/basic';
@@ -151,8 +148,6 @@
     return (minDate && !dateutils.isGTE(date, minDate)) || (maxDate && !dateutils.isLTE(date, maxDate));
   };
 
-<<<<<<< HEAD
-=======
   getAccessibilityLabel = (state, day) => {
     const today = XDate.locales[XDate.defaultLocale].today;
     const formatAccessibilityLabel = XDate.locales[XDate.defaultLocale].formatAccessibilityLabel;
@@ -216,7 +211,6 @@
     }
   }
 
->>>>>>> 4ea4ba64
   getDateMarking(day) {
     const {markedDates} = this.props;
 
@@ -260,20 +254,12 @@
   renderWeekNumber(weekNumber) {
     return (
       <View style={this.style.dayContainer} key={`week-container-${weekNumber}`}>
-<<<<<<< HEAD
-        <Day 
-          key={`week-${weekNumber}`} 
-          marking={{disableTouchEvent: true}} 
-          state="disabled" 
-          theme={this.props.theme}
-=======
         <Day
           key={`week-${weekNumber}`}
           marking={{disableTouchEvent: true}}
           state="disabled"
           theme={this.props.theme}
           testID={`${WEEK_NUMBER}-${weekNumber}`}
->>>>>>> 4ea4ba64
         >
           {weekNumber}
         </Day>
